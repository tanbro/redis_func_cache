--- conflicted
+++ resolved
@@ -194,9 +194,6 @@
 # Android studio 3.1+ serialized cache file
 .idea/caches/build_file_checksums.ser
 
-<<<<<<< HEAD
-=======
 
 # setuptools-scm gernerated version file
->>>>>>> c5cc1424
 src/**/_version.py